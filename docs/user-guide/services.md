--- conflicted
+++ resolved
@@ -27,15 +27,6 @@
 
 Navigate to `http://localhost:8000` to see the dashboard.
 
-<<<<<<< HEAD
-## Running the detector data service
-
-Services can be found in `beamlime.services`.
-Configuration is in `beamlime.config.defaults`.
-By default the files with the `dev` suffix are used.
-Set `BEAMLIME_ENV` to, e.g., `staging` to use the `staging` configuration.
-=======
->>>>>>> 8603b192
 
 For a local demo, run the fake detector data producer:
 
