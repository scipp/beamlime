[build-system]
requires = [
  "setuptools>=42",
  "setuptools_scm[toml]>=6.2",
]
build-backend = "setuptools.build_meta"

[tool.setuptools_scm]

[project]
name = "peek_data"
description = "Live Data Reduction Dashboard"
<<<<<<< HEAD
license = { "file" = "LICENSE" }
=======
license = { file = "LICENSE" }
>>>>>>> 1e02ebd7
readme = "README.md"
classifiers = [
    "Intended Audience :: Science/Research",
    "License :: OSI Approved :: BSD License",
    "Natural Language :: English",
    "Operating System :: OS Independent",
    "Programming Language :: Python :: 3",
    "Programming Language :: Python :: 3 :: Only",
    "Programming Language :: Python :: 3.8",
    "Programming Language :: Python :: 3.9",
    "Programming Language :: Python :: 3.10",
    "Programming Language :: Python :: 3.11",
]
requires-python = ">=3.8"
dynamic = ["version"]
<<<<<<< HEAD
dependencies = []

[project.urls]
    "Documentation" = ""
=======
dependencies = ["pyyaml"]
[project.urls]
    "Documentation" = "https://github.com/scipp/peek-data#readme"
>>>>>>> 1e02ebd7
    "Bug Tracker" = "https://github.com/scipp/peek-data/issues"
    "Source" = "https://github.com/scipp/peek-data"

[tool.bandit]
# Excluding tests because bandit doesn't like `assert`.
exclude_dirs = ["tests"]

[tool.codespell]
skip = "./.git,./.tox,*/*_cache"

[tool.isort]
skip_gitignore = true
<<<<<<< HEAD
line_length = 88
multi_line_output = 2  # for compatibility with yapf
=======
profile = "black" # for compatibility with black
>>>>>>> 1e02ebd7
<|MERGE_RESOLUTION|>--- conflicted
+++ resolved
@@ -10,11 +10,7 @@
 [project]
 name = "peek_data"
 description = "Live Data Reduction Dashboard"
-<<<<<<< HEAD
-license = { "file" = "LICENSE" }
-=======
 license = { file = "LICENSE" }
->>>>>>> 1e02ebd7
 readme = "README.md"
 classifiers = [
     "Intended Audience :: Science/Research",
@@ -30,16 +26,9 @@
 ]
 requires-python = ">=3.8"
 dynamic = ["version"]
-<<<<<<< HEAD
-dependencies = []
-
-[project.urls]
-    "Documentation" = ""
-=======
 dependencies = ["pyyaml"]
 [project.urls]
     "Documentation" = "https://github.com/scipp/peek-data#readme"
->>>>>>> 1e02ebd7
     "Bug Tracker" = "https://github.com/scipp/peek-data/issues"
     "Source" = "https://github.com/scipp/peek-data"
 
@@ -52,9 +41,4 @@
 
 [tool.isort]
 skip_gitignore = true
-<<<<<<< HEAD
-line_length = 88
-multi_line_output = 2  # for compatibility with yapf
-=======
-profile = "black" # for compatibility with black
->>>>>>> 1e02ebd7
+profile = "black" # for compatibility with black