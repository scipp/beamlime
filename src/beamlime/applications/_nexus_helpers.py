# SPDX-License-Identifier: BSD-3-Clause
# Copyright (c) 2024 Scipp contributors (https://github.com/scipp)
from collections.abc import Callable, Iterable, Mapping
from dataclasses import dataclass
from types import MappingProxyType
from typing import (
    Any,
    Literal,
    NamedTuple,
    TypeAlias,
    TypedDict,
    TypeGuard,
    cast,
    get_args,
)

import numpy as np


class NexusDataset(TypedDict):
    """Represents a static Nexus dataset in a nexus template"""

    module: Literal["dataset"]
    config: dict[str, Any]
    attributes: list[Mapping[str, Any]]


class NexusGroup(TypedDict):
    """Represents a Nexus group in a nexus template"""

    children: list['NexusDataset | NexusGroup']
    name: str
    attributes: list[Mapping[str, Any]]


NexusPath = tuple[str | None, ...]


def nexus_path_as_string(path: NexusPath) -> str:
    return "/".join(p for p in path if p is not None)


Nexus: TypeAlias = NexusGroup | NexusDataset


ModuleNameType = Literal["ev44", "f144", "tdct"]
"""Names of the streamed modules supported by beamlime."""

ALL_MODULE_NAMES = get_args(ModuleNameType)
"""All module names supported by beamlime."""


class NexusStreamedModule(TypedDict):
    """Definition of streamed dataset or group in a nexus template"""

    module: ModuleNameType
    config: dict[str, Any]


NexusStructure: TypeAlias = 'Nexus | NexusStreamedModule | NexusTemplate'

DeserializedMessage = Mapping
"""Deserialized message from one of the schemas bound to :attr:`~ModuleNameType`."""


class NexusTemplate(TypedDict):
    """A nexus template. Nested structure of static datasets or groups,
    or streamed datasets or groups"""

    children: list["NexusStructure"]
    name: str | None
    attributes: list[Mapping[str, Any]]


class StreamModuleKey(NamedTuple):
    """Hashable key to identify a streamed module in a nexus template"""

    module_type: ModuleNameType
    """Type of the module"""
    topic: str
    """Topic to subscribe to"""
    source: str
    """Name of the source"""


class StreamModuleValue(NamedTuple):
    """Value of a streamed module in a nexus template"""

    path: NexusPath
    """Path in the nexus template where the module is located"""
    parent: dict
    """Parent of the module"""
    dtype: str | None = None
    """Data type of the module. Only used for ``NXlog``"""
    value_units: str | None = None
    """Units of the module. Only used for ``NXlog``"""


@dataclass
class RunStartInfo:
    """Information needed for the start of the live data reduciton.

    It is a subset of ``run_start_message``.
    """

    filename: str
    """The name of the file containing static information."""
    streaming_modules: dict[StreamModuleKey, StreamModuleValue]
    """The streaming modules to be used."""


NexusModuleMap = dict[StreamModuleKey, StreamModuleValue]
"""Map of streamed modules in a nexus template."""
NexusStore = dict[StreamModuleKey, Nexus]
"""Stores nexus datasets or groups that are to be merged."""


def _node_name(n: NexusStructure):
    """Defines the name of a nexus tree branch or leaf"""
    config = n.get("config", {})
    return n.get("name", config.get("name"))


def iter_nexus_structure(
    structure: NexusStructure, root: NexusPath | None = None
) -> Iterable[tuple[NexusPath, NexusStructure]]:
    """Visits all branches and leafs in the nexus tree"""
    path = (*root, _node_name(structure)) if root is not None else ()
    yield path, structure
    for child in structure.get("children", []):
        yield from iter_nexus_structure(child, root=path)


def find_nexus_structure(structure: NexusStructure, path: NexusPath) -> NexusStructure:
    """Returns the branch or leaf associated with `path`, or None if not found"""
    if len(path) == 0:
        return structure
    head, *tail = path
    for child in structure.get("children", ()):
        if head == _node_name(child):
            return find_nexus_structure(child, tuple(tail))
    raise KeyError(f"Path {path} not found in the nexus structure.")


def is_supported_module_type(module_type: str) -> TypeGuard[ModuleNameType]:
    """Check if the module type is supported by beamlime."""
    return module_type in ALL_MODULE_NAMES


class InvalidNexusStructureError(ValueError):
    """Raised when the nexus structure is invalid."""


def _validate_module_configs(
    key_value_pairs: tuple[tuple[StreamModuleKey, StreamModuleValue], ...],
) -> None:
    """Validate the module configuration in the nexus structure."""
    invalid_module_paths = tuple(
        "/".join(part for part in value.path if part is not None)
        for key, value in key_value_pairs
        if not isinstance(key.topic, str) or not isinstance(key.source, str)
    )
    if len(invalid_module_paths) != 0:
        raise InvalidNexusStructureError(
            "Invalid module place holder(s) found in the nexus structure: ",
            "\n".join(invalid_module_paths),
        )


def _validate_module_keys(
    key_value_pairs: tuple[tuple[StreamModuleKey, StreamModuleValue], ...],
) -> None:
    """Validate the module keys."""
    from collections import Counter

    key_counts = Counter([key for key, _ in key_value_pairs])
    duplicated_keys = [key for key, count in key_counts.items() if count > 1]
    if duplicated_keys:
        raise InvalidNexusStructureError(
            "Duplicate module place holder(s) found in the nexus structure: ",
            duplicated_keys,
        )


def _validate_f144_module_spec(
    module_spec: StreamModuleValue,
) -> None:
    """Validate the f144 module."""
    if len(module_spec.parent["children"]) != 1:
        raise InvalidNexusStructureError(
            "Group containing f144 module should have exactly one child"
        )
    if module_spec.dtype is None or module_spec.value_units is None:
        raise InvalidNexusStructureError(
<<<<<<< HEAD
            "f144 module spec should have dtype and value_units(or units)"
        )


def _validate_f144_module_values(
    key_value_dict: dict[StreamModuleKey, StreamModuleValue],
) -> None:
    """Validate the module values for the f144 module."""
    for key, value in key_value_dict.items():
        if key.module_type == "f144":
            _validate_f144_module_spec(value)


=======
            "f144 module spec should have dtype and value_units"
        )


>>>>>>> c16643a7
def _validate_ev44_module_spec(
    module_spec: StreamModuleValue,
) -> None:
    """Validate the ev44 module."""
    if len(module_spec.parent["children"]) != 1:
        raise InvalidNexusStructureError(
            "Group containing ev44 module should have exactly one child"
        )


<<<<<<< HEAD
def _validate_ev44_module_values(
    key_value_dict: dict[StreamModuleKey, StreamModuleValue],
) -> None:
    """Validate the module values for the ev44 module."""
    for key, value in key_value_dict.items():
        if key.module_type == "ev44":
            _validate_ev44_module_spec(value)


=======
>>>>>>> c16643a7
def collect_streaming_modules(
    structure: Mapping,
) -> dict[StreamModuleKey, StreamModuleValue]:
    """Collect all stream modules in a nexus template.

    Raises
    ------
    ValueError
        If the structure does not have a valid module place holder.
        - Contains ``topic`` and ``source`` in the configuration.
        - Every ``module`` - ``topic`` - ``source`` combination is unique.

    """
    # Collect stream module key-value pairs as tuple
    # to allow for validation of duplication before returning the dictionary.
    key_value_pairs = tuple(
        (
            StreamModuleKey(
                module_type=module_type,
                topic=config.get("topic", None),
                source=config.get("source", None),
            ),
            StreamModuleValue(
                # Modules do not have name so we remove the last element(None)
                path=(parent_path := path[:-1]),
                parent=cast(dict, find_nexus_structure(structure, parent_path)),
                dtype=config.get("dtype", config.get("type")),
                value_units=config.get("value_units", config.get("units")),
            ),
        )
        for path, node in iter_nexus_structure(structure)
        if
        (
            # Filter module place holders
            is_supported_module_type(module_type := node.get("module", ""))
            and isinstance((config := node.get("config")), dict)
        )
    )
    _validate_module_configs(key_value_pairs)
    _validate_module_keys(key_value_pairs)
<<<<<<< HEAD
    key_value_dict = dict(key_value_pairs)
    _validate_f144_module_values(key_value_dict)
    _validate_ev44_module_values(key_value_dict)
=======
    # Validate each spec
    for key, value in (key_value_dict := dict(key_value_pairs)).items():
        if key.module_type == 'ev44':
            _validate_ev44_module_spec(value)
        elif key.module_type == 'f144':
            _validate_f144_module_spec(value)

>>>>>>> c16643a7
    return key_value_dict


def create_dataset(
    *, name: str, dtype: str, initial_values: Any, unit: str | None = None
) -> NexusDataset:
    """Creates a dataset according to the arguments."""
    dataset: NexusDataset = {
        "module": "dataset",
        "config": {
            "name": name,
            "dtype": dtype,
            "values": initial_values,
        },
        "attributes": [],
    }
    if unit is not None:
        dataset["attributes"].append(
            {
                "name": "units",
                "dtype": "string",
                "values": unit,
            }
        )
    return dataset


def _is_monitor(group: NexusGroup) -> bool:
    return any(
        attr.get("name") == "NX_class" and attr.get("values") == "NXmonitor"
        for attr in group.get("attributes", ())
    )


def _initialize_ev44(module_spec: StreamModuleValue) -> NexusGroup:
    parent = module_spec.parent
<<<<<<< HEAD
    _validate_ev44_module_spec(module_spec)
=======
>>>>>>> c16643a7
    group: NexusGroup = cast(NexusGroup, parent.copy())
    group['children'] = [
        create_dataset(
            name="event_time_zero",
            dtype="int64",
            initial_values=np.asarray([], dtype="int64"),
            unit="ns",
        ),
        create_dataset(
            name="event_time_offset",
            dtype="int32",
            initial_values=np.asarray([], dtype="int32"),
            unit="ns",
        ),
        create_dataset(
            name="event_index",
            dtype="int32",
            initial_values=np.asarray([], dtype="int32"),
        ),
    ]
    if not _is_monitor(group):
        # Monitor doesn't have pixel ids.
        group['children'].append(
            create_dataset(
                name="event_id",
                dtype="int32",
                initial_values=np.asarray([], dtype="int32"),
            )
        )
    return group


def _merge_ev44(group: NexusGroup, data: DeserializedMessage) -> None:
    """Merges new values from a message into the data group.

    Params
    ------
    group:
        A data group that has a module place holder as a child.
    data:
        New message containing deserialized ev44.

    Side Effects
    ------------
    Each dataset in the children of ``group`` will have new values appended.
    Most of array-like values are simply appended
    but the ``event_index``(``reference_time_index`` from ev44) is increased
    by the number of previous values of ``event_time_offset``
    to find the global ``event_index``.
    ``data`` only has local ``event_index`` which always starts with 0.

    """
    event_time_zero_dataset = cast(
        NexusDataset, find_nexus_structure(group, ("event_time_zero",))
    )
    event_time_zero_dataset["config"]["values"] = np.concatenate(
        (event_time_zero_dataset["config"]["values"], data["reference_time"])
    )
    event_time_offset_dataset = cast(
        NexusDataset, find_nexus_structure(group, ("event_time_offset",))
    )
    original_event_time_offset = event_time_offset_dataset["config"]["values"]
    event_time_offset_dataset["config"]["values"] = np.concatenate(
        (original_event_time_offset, data["time_of_flight"])
    )
    # Increase event index according to the ``original_event_time_index``
    event_index_dataset = cast(
        NexusDataset, find_nexus_structure(group, ("event_index",))
    )
    event_index_dataset["config"]["values"] = np.concatenate(
        (
            event_index_dataset["config"]["values"],
            data["reference_time_index"] + len(original_event_time_offset),
        )
    )
    if data.get("pixel_id") is not None:  # Pixel id is optional.
        event_id_dataset = cast(
            NexusDataset, find_nexus_structure(group, ("event_id",))
        )
        event_id_dataset["config"]["values"] = np.concatenate(
            (event_id_dataset["config"]["values"], data["pixel_id"])
        )


def _initialize_f144(module_spec: StreamModuleValue) -> NexusGroup:
    parent = module_spec.parent
<<<<<<< HEAD
    _validate_f144_module_spec(module_spec)
=======
>>>>>>> c16643a7
    group: NexusGroup = cast(NexusGroup, parent.copy())
    group["children"] = [
        create_dataset(
            name="time",
            dtype="int64",
            initial_values=np.asarray([], dtype="int64"),
            unit="ns",
        ),
        create_dataset(
            name="value",
            dtype=module_spec.dtype,
            initial_values=None,  # initial values should be replaced by the first data
            unit=module_spec.value_units,
        ),
    ]
    return group


def _merge_f144(group: NexusGroup, data: DeserializedMessage) -> None:
    time = cast(NexusDataset, find_nexus_structure(group, ("time",)))
    time["config"]["values"] = np.concatenate(
        (time["config"]["values"], [data["timestamp"]])
    )
    value = cast(NexusDataset, find_nexus_structure(group, ("value",)))
    if value["config"]["values"] is None:  # First data
        value["config"]["values"] = data["value"]
    else:
        value["config"]["values"] = np.concatenate(
            (value["config"]["values"], data["value"])
        )


def _initialize_tdct(_: StreamModuleValue) -> NexusDataset:
    return create_dataset(
        name="top_dead_center",
        dtype="uint64",
        initial_values=np.asarray([], dtype="uint64"),
        unit="ns",
    )


def _merge_tdct(top_dead_center: NexusDataset, data: DeserializedMessage) -> None:
    top_dead_center["config"]["values"] = np.concatenate(
        (top_dead_center["config"]["values"], data["timestamps"])
    )


ModuleInitializer = Callable[[StreamModuleValue], Nexus]
MODULE_INITIALIZERS: Mapping[ModuleNameType, ModuleInitializer] = MappingProxyType(
    {
        "ev44": _initialize_ev44,
        "f144": _initialize_f144,
        "tdct": _initialize_tdct,
    }
)

ModuleMerger = Callable[[Any, DeserializedMessage], None]
MODULE_MERGERS: Mapping[ModuleNameType, ModuleMerger] = MappingProxyType(
    {
        "ev44": _merge_ev44,
        "f144": _merge_f144,
        "tdct": _merge_tdct,
    }
)


def merge_message_into_nexus_store(
    *,
    module_key: StreamModuleKey,
    module_spec: StreamModuleValue,
    nexus_store: NexusStore,
    data: DeserializedMessage,
) -> None:
    """Merge a deserialized message into the associated nexus group or dataset."""
    if not is_supported_module_type(module_key.module_type):
        raise ValueError(f"Unsupported module type: {module_key.module_type}")

    initializer = MODULE_INITIALIZERS[module_key.module_type]
    merger = MODULE_MERGERS[module_key.module_type]
    if nexus_store.get(module_key) is None:
        nexus_store[module_key] = initializer(module_spec)
    merger(nexus_store[module_key], data)<|MERGE_RESOLUTION|>--- conflicted
+++ resolved
@@ -192,26 +192,10 @@
         )
     if module_spec.dtype is None or module_spec.value_units is None:
         raise InvalidNexusStructureError(
-<<<<<<< HEAD
-            "f144 module spec should have dtype and value_units(or units)"
-        )
-
-
-def _validate_f144_module_values(
-    key_value_dict: dict[StreamModuleKey, StreamModuleValue],
-) -> None:
-    """Validate the module values for the f144 module."""
-    for key, value in key_value_dict.items():
-        if key.module_type == "f144":
-            _validate_f144_module_spec(value)
-
-
-=======
             "f144 module spec should have dtype and value_units"
         )
 
 
->>>>>>> c16643a7
 def _validate_ev44_module_spec(
     module_spec: StreamModuleValue,
 ) -> None:
@@ -222,18 +206,6 @@
         )
 
 
-<<<<<<< HEAD
-def _validate_ev44_module_values(
-    key_value_dict: dict[StreamModuleKey, StreamModuleValue],
-) -> None:
-    """Validate the module values for the ev44 module."""
-    for key, value in key_value_dict.items():
-        if key.module_type == "ev44":
-            _validate_ev44_module_spec(value)
-
-
-=======
->>>>>>> c16643a7
 def collect_streaming_modules(
     structure: Mapping,
 ) -> dict[StreamModuleKey, StreamModuleValue]:
@@ -274,19 +246,12 @@
     )
     _validate_module_configs(key_value_pairs)
     _validate_module_keys(key_value_pairs)
-<<<<<<< HEAD
-    key_value_dict = dict(key_value_pairs)
-    _validate_f144_module_values(key_value_dict)
-    _validate_ev44_module_values(key_value_dict)
-=======
     # Validate each spec
     for key, value in (key_value_dict := dict(key_value_pairs)).items():
         if key.module_type == 'ev44':
             _validate_ev44_module_spec(value)
         elif key.module_type == 'f144':
             _validate_f144_module_spec(value)
-
->>>>>>> c16643a7
     return key_value_dict
 
 
@@ -323,10 +288,6 @@
 
 def _initialize_ev44(module_spec: StreamModuleValue) -> NexusGroup:
     parent = module_spec.parent
-<<<<<<< HEAD
-    _validate_ev44_module_spec(module_spec)
-=======
->>>>>>> c16643a7
     group: NexusGroup = cast(NexusGroup, parent.copy())
     group['children'] = [
         create_dataset(
@@ -413,10 +374,6 @@
 
 def _initialize_f144(module_spec: StreamModuleValue) -> NexusGroup:
     parent = module_spec.parent
-<<<<<<< HEAD
-    _validate_f144_module_spec(module_spec)
-=======
->>>>>>> c16643a7
     group: NexusGroup = cast(NexusGroup, parent.copy())
     group["children"] = [
         create_dataset(
