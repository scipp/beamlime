# SPDX-License-Identifier: BSD-3-Clause
# Copyright (c) 2025 Scipp contributors (https://github.com/scipp)
from enum import Enum
from pathlib import Path
from typing import Any

import panel as pn
import pydantic
from pydantic_core import PydanticUndefined


def snake_to_camel(snake_str: str) -> str:
    """Convert snake_case to camelCase."""
    components = snake_str.split('_')
    return ''.join(word.capitalize() for word in components)


class ParamWidget:
    """Widget for creating and validating Pydantic model instances."""

    def __init__(self, model_class: type[pydantic.BaseModel]):
        self.model_class = model_class
        self.widgets = {}
        self._create_widgets()
        self._error_pane = pn.pane.HTML("", sizing_mode='stretch_width', margin=(0, 5))
        self._create_layout()

    def _create_widgets(self):
        """Create Panel widgets for each field in the model."""
        for field_name, field_info in self.model_class.model_fields.items():
            widget = self._create_widget_for_field(field_name, field_info)
            self.widgets[field_name] = widget

    def _create_layout(self):
        """Create the layout with widgets and error pane."""
        widget_row = pn.Row(*self.widgets.values(), sizing_mode='stretch_width')
        self.layout = pn.Column(
            widget_row, self._error_pane, sizing_mode='stretch_width'
        )

    def _create_widget_for_field(
        self, field_name: str, field_info: pydantic.fields.FieldInfo
    ):
        """Create appropriate widget based on field type."""
        field_type = field_info.annotation
        default_value = (
            field_info.default if field_info.default is not PydanticUndefined else None
        )
        description = field_info.description or field_name
        display_name = snake_to_camel(field_name)

        # Handle Optional types and get the actual type
        origin = getattr(field_type, '__origin__', None)
        if origin is type(None) or (
            hasattr(field_type, '__args__') and type(None) in field_type.__args__
        ):
            # Extract non-None type from Union
            args = getattr(field_type, '__args__', ())
            field_type = next(
                (arg for arg in args if arg is not type(None)), field_type
            )

        shared_options = {
            'name': display_name,
            'description': description,
            'sizing_mode': 'stretch_width',
            'margin': (0, 5),
            'disabled': field_info.frozen or False,
        }

        # Create widget based on type
        if field_type is float:
            return pn.widgets.FloatInput(
                value=default_value or 0.0,
                placeholder=description,
                **shared_options,
            )
        elif field_type is int:
            return pn.widgets.IntInput(
                value=default_value or 0,
                placeholder=description,
                **shared_options,
            )
        elif field_type is bool:
<<<<<<< HEAD
            # Checkbox does not support description directly, add as tooltip.
            options = shared_options.copy()
            tooltip = pn.widgets.TooltipIcon(
                value=options.pop('description', None),
                margin=options['margin'],
=======
            options = shared_options.copy()
            description = options.pop('description', None)
            # Checkbox does not support description directly, add as tooltip.
            if description is None:
                checkbox = pn.widgets.Checkbox(value=default_value or False, **options)
                # Returning Row is is redundant but makes reading the value consistent
                return pn.layout.Row(checkbox, align='center')
            tooltip = pn.widgets.TooltipIcon(
                value=description,
                margin=options.get('margin'),
>>>>>>> c980a813
                # Pop so tooltip is right next to checkbox, stretch applied to row
                sizing_mode=options.pop('sizing_mode', None),
            )
            checkbox = pn.widgets.Checkbox(value=default_value or False, **options)
<<<<<<< HEAD
            return pn.layout.Row(checkbox, tooltip)
=======
            return pn.layout.Row(checkbox, tooltip, align='center')
>>>>>>> c980a813
        elif field_type == Path or field_type is str:
            return pn.widgets.TextInput(
                value=str(default_value) if default_value else "",
                placeholder=description,
                **shared_options,
            )
        elif isinstance(field_type, type) and issubclass(field_type, Enum):
            options = {}
            for enum_val in field_type:
                if isinstance(enum_val.value, str):
                    # Use the value for string enums
                    display_key = enum_val.value
                else:
                    # Use string repr without enum class name for other enums
                    display_key = str(enum_val).split('.')[-1]
                options[display_key] = enum_val

            # Set the actual enum instance as the default value
            default_widget_value = (
                default_value if default_value else next(iter(options.values()))
            )
            return pn.widgets.Select(
                options=options, value=default_widget_value, **shared_options
            )
        else:
            # Fallback to text input
            return pn.widgets.TextInput(
                value=str(default_value) if default_value else "",
                placeholder=description,
                **shared_options,
            )

    def get_values(self) -> dict[str, Any]:
        """Get current values from all widgets."""
        values = {}
        for field_name, widget in self.widgets.items():
            field_type = self.model_class.model_fields[field_name].annotation
            if field_type is bool:
                widget = widget[0]
            value = widget.value
            # Convert Path strings back to Path objects
            if field_type == Path and isinstance(value, str):
                value = Path(value) if value else None
            # Handle enum values - widget.value will be the enum instance for Select
            # widgets with enum options
            elif isinstance(field_type, type) and issubclass(field_type, Enum):
                # value is already the enum instance from the Select widget
                pass
            values[field_name] = value
        return values

    def set_values(self, values: dict[str, Any]):
        """Set values for widgets."""
        for field_name, value in values.items():
            if field_name in self.widgets:
                field_type = self.model_class.model_fields[field_name].annotation
                if isinstance(value, Path):
                    value = str(value)
                elif isinstance(field_type, type) and issubclass(field_type, Enum):
                    value = field_type(value)
                self.widgets[field_name].value = value

    def create_model(self) -> pydantic.BaseModel:
        """Create and validate a model instance from current widget values."""
        values = self.get_values()
        return self.model_class(**values)

    def validate(self) -> tuple[bool, str]:
        """Validate current values without creating the model."""
        try:
            self.create_model()
            return True, "Valid"
        except pydantic.ValidationError as e:
            # Extract first error message for display
            error_details = e.errors()
            if error_details:
                field_name = error_details[0].get('loc', [''])[0]
                error_msg = error_details[0].get('msg', str(e))
                return False, f"{field_name}: {error_msg}" if field_name else error_msg
            return False, str(e)
        except ValueError as e:
            # Handle ValueError from model validators
            return False, str(e)

    def set_error_state(self, has_error: bool, error_message: str) -> None:
        """Set error state for the widget."""
        if has_error:
            # Clear all widgets first
            for widget in self.widgets.values():
                widget.styles = {'border': 'none'}

            # Try to highlight the specific failing field
            try:
                self.create_model()
            except pydantic.ValidationError as e:
                error_details = e.errors()
                if error_details:
                    field_name = error_details[0].get('loc', [''])[0]
                    if field_name in self.widgets:
                        # Apply error styling to the failing widget
                        self.widgets[field_name].styles = {
                            'border': '2px solid #dc3545',
                            'border-radius': '4px',
                        }

            # Show error message in the error pane
            self._error_pane.object = (
                f"<p style='color: #dc3545; margin: 5px 0; font-size: 0.9em;'>"
                f"{error_message}</p>"
            )
        else:
            # Clear error styling from all widgets
            for widget in self.widgets.values():
                widget.styles = {'border': 'none'}

            # Clear error message
            self._error_pane.object = ""

    def panel(self):
        """Return the Panel layout."""
        return self.layout<|MERGE_RESOLUTION|>--- conflicted
+++ resolved
@@ -82,13 +82,6 @@
                 **shared_options,
             )
         elif field_type is bool:
-<<<<<<< HEAD
-            # Checkbox does not support description directly, add as tooltip.
-            options = shared_options.copy()
-            tooltip = pn.widgets.TooltipIcon(
-                value=options.pop('description', None),
-                margin=options['margin'],
-=======
             options = shared_options.copy()
             description = options.pop('description', None)
             # Checkbox does not support description directly, add as tooltip.
@@ -99,16 +92,11 @@
             tooltip = pn.widgets.TooltipIcon(
                 value=description,
                 margin=options.get('margin'),
->>>>>>> c980a813
                 # Pop so tooltip is right next to checkbox, stretch applied to row
                 sizing_mode=options.pop('sizing_mode', None),
             )
             checkbox = pn.widgets.Checkbox(value=default_value or False, **options)
-<<<<<<< HEAD
-            return pn.layout.Row(checkbox, tooltip)
-=======
             return pn.layout.Row(checkbox, tooltip, align='center')
->>>>>>> c980a813
         elif field_type == Path or field_type is str:
             return pn.widgets.TextInput(
                 value=str(default_value) if default_value else "",
