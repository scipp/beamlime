--- conflicted
+++ resolved
@@ -25,20 +25,11 @@
     with snx.File(file_path, 'r', definitions={}) as f:
         entry = next(iter(f[snx.NXentry].values()))
         instrument = next(iter(entry[snx.NXinstrument].values()))
-<<<<<<< HEAD
-
-        # Odin file does not have the 'NXentry/NXinstrument/NXdetector' path
-        # but 'NXentry/NXinstrument/NXdetector_group/NXdetector'
-        detector_groups = instrument[snx.NXdetector_group]
-        detector_group = detector_groups['event_mode_detectors']
-        detectors = detector_group[snx.NXdetector]
-=======
         detectors = instrument[snx.NXdetector]
         # Find detector groups - assuming detector names are unique
         detector_groups = instrument[snx.NXdetector_group]
         for group in detector_groups.values():
             detectors.update(group[snx.NXdetector])
->>>>>>> 70d6306a
 
         event_data = {name: det[snx.NXevent_data] for name, det in detectors.items()}
         return {
